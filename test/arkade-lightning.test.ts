import { describe, it, expect, vi, beforeEach, afterEach } from "vitest";
import { ArkadeLightning } from "../src/arkade-lightning";
import {
    BoltzSwapProvider,
    CreateReverseSwapRequest,
    CreateReverseSwapResponse,
    CreateSubmarineSwapRequest,
    CreateSubmarineSwapResponse,
} from "../src/boltz-swap-provider";
import type {
    PendingReverseSwap,
    PendingSubmarineSwap,
    ArkadeLightningConfig,
} from "../src/types";
import {
    RestArkProvider,
    RestIndexerProvider,
    Identity,
    Wallet,
    SingleKey,
    ArkInfo,
} from "@arkade-os/sdk";
import { VHTLC } from "@arkade-os/sdk";
import { hex } from "@scure/base";
import { randomBytes } from "crypto";
import { schnorr } from "@noble/curves/secp256k1.js";
import { sha256 } from "@noble/hashes/sha2.js";
import { ripemd160 } from "@noble/hashes/legacy.js";
import { decodeInvoice } from "../src/utils/decoding";
import { pubECDSA } from "@scure/btc-signer/utils.js";

// Mock the @arkade-os/sdk modules
vi.mock("@arkade-os/sdk", async () => {
    const actual = await vi.importActual("@arkade-os/sdk");
    return {
        ...actual,
        Wallet: {
            create: vi.fn(),
        },
        RestArkProvider: vi.fn(),
        RestIndexerProvider: vi.fn(),
    };
});

// Mock WebSocket - this needs to be at the top level
vi.mock("ws", () => {
    return {
        WebSocket: vi.fn().mockImplementation((url: string) => {
            const mockWs = {
                url,
                onopen: null as ((event: any) => void) | null,
                onmessage: null as ((event: any) => void) | null,
                onerror: null as ((event: any) => void) | null,
                onclose: null as ((event: any) => void) | null,

                send: vi.fn().mockImplementation((data: string) => {
                    const message = JSON.parse(data);
                    // Simulate async WebSocket responses
                    process.nextTick(() => {
                        if (mockWs.onmessage && message.op === "subscribe") {
                            // Simulate swap.created status
                            mockWs.onmessage({
                                data: JSON.stringify({
                                    event: "update",
                                    args: [
                                        {
                                            id: message.args[0],
                                            status: "swap.created",
                                        },
                                    ],
                                }),
                            });

                            // Simulate transaction.confirmed status
                            process.nextTick(() => {
                                if (mockWs.onmessage) {
                                    mockWs.onmessage({
                                        data: JSON.stringify({
                                            event: "update",
                                            args: [
                                                {
                                                    id: message.args[0],
                                                    status: "transaction.confirmed",
                                                },
                                            ],
                                        }),
                                    });
                                }
                            });

                            // Simulate invoice.settled status
                            process.nextTick(() => {
                                if (mockWs.onmessage) {
                                    mockWs.onmessage({
                                        data: JSON.stringify({
                                            event: "update",
                                            args: [
                                                {
                                                    id: message.args[0],
                                                    status: "invoice.settled",
                                                },
                                            ],
                                        }),
                                    });
                                }
                            });
                        }
                    });
                }),

                close: vi.fn().mockImplementation(() => {
                    if (mockWs.onclose) {
                        mockWs.onclose({ type: "close" });
                    }
                }),
            };

            // Simulate connection opening
            process.nextTick(() => {
                if (mockWs.onopen) {
                    mockWs.onopen({ type: "open" });
                }
            });

            return mockWs;
        }),
    };
});

// Scaffolding test file for ArkadeLightning
// This file will be updated when implementing features from README.md

describe("ArkadeLightning", () => {
    let indexerProvider: RestIndexerProvider;
    let swapProvider: BoltzSwapProvider;
    let arkProvider: RestArkProvider;
    let lightning: ArkadeLightning;
    let identity: Identity;
    let wallet: Wallet;

    const seckeys = {
        alice: schnorr.utils.randomSecretKey(),
        boltz: schnorr.utils.randomSecretKey(),
        server: schnorr.utils.randomSecretKey(),
    };

    const compressedPubkeys = {
        alice: hex.encode(pubECDSA(seckeys.alice, true)),
        boltz: hex.encode(pubECDSA(seckeys.boltz, true)),
        server: hex.encode(pubECDSA(seckeys.server, true)),
    };

    const mock = {
        address: "mock-address",
        amount: 21000,
        hex: "mock-hex",
        id: "mock-id",
        invoice: {
            amount: 3000000, // amount in satoshis
            description: "Payment request with multipart support",
            paymentHash:
                "850aeaf5f69670e8889936fc2e0cff3ceb0c3b5eab8f04ae57767118db673a91",
            expiry: 28800, // 8 hours in seconds
            address:
                "lntb30m1pw2f2yspp5s59w4a0kjecw3zyexm7zur8l8n4scw674w" +
                "8sftjhwec33km882gsdpa2pshjmt9de6zqun9w96k2um5ypmkjar" +
                "gypkh2mr5d9cxzun5ypeh2ursdae8gxqruyqvzddp68gup69uhnz" +
                "wfj9cejuvf3xshrwde68qcrswf0d46kcarfwpshyaplw3skw0tdw" +
                "4k8g6tsv9e8glzddp68gup69uhnzwfj9cejuvf3xshrwde68qcrs" +
                "wf0d46kcarfwpshyaplw3skw0tdw4k8g6tsv9e8gcqpfmy8keu46" +
                "zsrgtz8sxdym7yedew6v2jyfswg9zeqetpj2yw3f52ny77c5xsrg" +
                "53q9273vvmwhc6p0gucz2av5gtk3esevk0cfhyvzgxgpgyyavt",
        },
        lockupAddress: "mock-lockup-address",
        preimage: "mock-preimage",
        pubkeys: {
            alice: schnorr.getPublicKey(seckeys.alice),
            boltz: schnorr.getPublicKey(seckeys.boltz),
            server: schnorr.getPublicKey(seckeys.server),
        },
        txid: "mock-txid",
    };

    const createSubmarineSwapRequest: CreateSubmarineSwapRequest = {
        invoice: mock.invoice.address,
        refundPublicKey: compressedPubkeys.alice,
    };

    const createSubmarineSwapResponse: CreateSubmarineSwapResponse = {
        id: mock.id,
        address: mock.address,
        expectedAmount: mock.invoice.amount,
        acceptZeroConf: true,
        claimPublicKey: compressedPubkeys.boltz,
        timeoutBlockHeights: {
            refund: 17,
            unilateralClaim: 21,
            unilateralRefund: 42,
            unilateralRefundWithoutReceiver: 63,
        },
    };

    const createReverseSwapRequest: CreateReverseSwapRequest = {
        claimPublicKey: compressedPubkeys.alice,
        preimageHash: mock.invoice.paymentHash,
        invoiceAmount: mock.invoice.amount,
    };

    const createReverseSwapResponse: CreateReverseSwapResponse = {
        id: mock.id,
        invoice: mock.invoice.address,
        onchainAmount: mock.invoice.amount,
        lockupAddress: mock.lockupAddress,
        refundPublicKey: compressedPubkeys.boltz,
        timeoutBlockHeights: {
            refund: 17,
            unilateralClaim: 21,
            unilateralRefund: 42,
            unilateralRefundWithoutReceiver: 63,
        },
    };

    const mockReverseSwap: PendingReverseSwap = {
        id: mock.id,
        type: "reverse",
        createdAt: Date.now(),
        preimage: hex.encode(randomBytes(20)),
        request: createReverseSwapRequest,
        response: createReverseSwapResponse,
        status: "swap.created",
    };

    const mockSubmarineSwap: PendingSubmarineSwap = {
        id: mock.id,
        type: "submarine",
        createdAt: Date.now(),
        request: createSubmarineSwapRequest,
        response: createSubmarineSwapResponse,
        status: "swap.created",
    };

    const mockFeeInfo = {
        txFeeRate: 0n,
        intentFee: {
<<<<<<< HEAD
            offchainInput: "",
            offchainOutput: "",
            onchainInput: BigInt(0),
            onchainOutput: BigInt(0),
=======
            offchainInput: 0n,
            offchainOutput: 0n,
            onchainInput: 0n,
            onchainOutput: 0n,
>>>>>>> d4d4143c
        },
    };

    const mockArkInfo: ArkInfo = {
        boardingExitDelay: 604800n,
        checkpointTapscript: "",
        deprecatedSigners: [],
        digest: "",
        dust: 333n,
        fees: mockFeeInfo,
        forfeitAddress: "mock-forfeit-address",
        forfeitPubkey: "mock-forfeit-pubkey",
        network: "regtest",
        scheduledSession: {
            duration: BigInt(0),
            fees: mockFeeInfo,
            nextEndTime: BigInt(0),
            nextStartTime: BigInt(0),
            period: BigInt(0),
        },
        serviceStatus: {},
        sessionDuration: 604800n,
        signerPubkey: hex.encode(mock.pubkeys.server),
        unilateralExitDelay: 604800n,
        version: "1.0.0",
        vtxoMaxAmount: 21000000n * 100_000_000n,
        utxoMaxAmount: 21000000n * 100_000_000n,
        vtxoMinAmount: -1n,
        utxoMinAmount: -1n,
    };

    beforeEach(async () => {
        vi.clearAllMocks();

        // Create mock instances
        identity = SingleKey.fromPrivateKey(seckeys.alice);

        // Create mock providers first
        arkProvider = {
            getInfo: vi.fn(),
            submitTx: vi.fn(),
            finalizeTx: vi.fn(),
        } as any;

        indexerProvider = {
            getVtxos: vi.fn(),
        } as any;

        // Mock wallet with necessary methods and providers
        wallet = {
            identity,
            arkProvider, // Add arkProvider to wallet
            indexerProvider, // Add indexerProvider to wallet
            contractRepository: {
                saveToContractCollection: vi.fn(),
                getContractCollection: vi.fn(),
            },
            sendBitcoin: vi.fn(),
            getAddress: vi.fn().mockResolvedValue("mock-address"), // Add getAddress method
        } as any;

        // Mock the Wallet.create method
        vi.mocked(Wallet.create).mockResolvedValue(wallet);

        swapProvider = new BoltzSwapProvider({ network: "regtest" });

        lightning = new ArkadeLightning({
            wallet,
            arkProvider,
            swapProvider,
            indexerProvider,
        });
    });

    afterEach(() => {
        vi.restoreAllMocks();
    });

    describe("Initialization", () => {
        it("should be instantiated with wallet and swap provider", () => {
            expect(lightning).toBeInstanceOf(ArkadeLightning);
        });

        it("should fail to instantiate without required config", async () => {
            const params: ArkadeLightningConfig = {
                wallet,
                swapProvider,
                arkProvider,
                indexerProvider,
            };
            expect(
                () =>
                    new ArkadeLightning({
                        ...params,
                        swapProvider: null as any,
                    })
            ).toThrow("Swap provider is required.");
        });

        it("should default to wallet instances without required config", async () => {
            const params: ArkadeLightningConfig = {
                wallet,
                swapProvider,
                arkProvider,
                indexerProvider,
            };
            expect(() => new ArkadeLightning({ ...params })).not.toThrow();
            expect(
                () =>
                    new ArkadeLightning({ ...params, arkProvider: null as any })
            ).not.toThrow();
            expect(
                () =>
                    new ArkadeLightning({
                        ...params,
                        indexerProvider: null as any,
                    })
            ).not.toThrow();
        });

        it("should have expected interface methods", () => {
            expect(lightning.claimVHTLC).toBeInstanceOf(Function);
            expect(lightning.createLightningInvoice).toBeInstanceOf(Function);
            expect(lightning.createReverseSwap).toBeInstanceOf(Function);
            expect(lightning.createSubmarineSwap).toBeInstanceOf(Function);
            expect(lightning.refundVHTLC).toBeInstanceOf(Function);
            expect(lightning.sendLightningPayment).toBeInstanceOf(Function);
            expect(lightning.waitAndClaim).toBeInstanceOf(Function);
            expect(lightning.waitForSwapSettlement).toBeInstanceOf(Function);
        });
    });

    describe("VHTLC Operations", () => {
        const preimage = randomBytes(20);
        const mockVHTLC = {
            vhtlcAddress: mock.address,
            vhtlcScript: new VHTLC.Script({
                preimageHash: ripemd160(sha256(preimage)),
                sender: mock.pubkeys.alice,
                receiver: mock.pubkeys.boltz,
                server: mock.pubkeys.server,
                refundLocktime: BigInt(17),
                unilateralClaimDelay: {
                    type: "blocks",
                    value: BigInt(21),
                },
                unilateralRefundDelay: {
                    type: "blocks",
                    value: BigInt(42),
                },
                unilateralRefundWithoutReceiverDelay: {
                    type: "blocks",
                    value: BigInt(63),
                },
            }),
        };
        it("should claim a VHTLC", async () => {
            // arrange
            const pendingSwap: PendingReverseSwap = {
                id: mock.id,
                type: "reverse",
                createdAt: Date.now(),
                preimage: hex.encode(preimage),
                request: createReverseSwapRequest,
                response: createReverseSwapResponse,
                status: "swap.created",
            };
            vi.spyOn(arkProvider, "getInfo").mockResolvedValueOnce(mockArkInfo);
            vi.spyOn(lightning, "createVHTLCScript").mockReturnValueOnce(
                mockVHTLC
            );
            vi.spyOn(indexerProvider, "getVtxos").mockResolvedValueOnce({
                vtxos: [],
            });
            vi.spyOn(arkProvider, "submitTx").mockResolvedValueOnce({
                arkTxid: "",
                finalArkTx: "",
                signedCheckpointTxs: [],
            });
            vi.spyOn(arkProvider, "finalizeTx").mockResolvedValueOnce();
            await expect(lightning.claimVHTLC(pendingSwap)).rejects.toThrow(
                "Boltz is trying to scam us"
            );
        });
    });

    describe("Create Lightning Invoice", () => {
        it("should throw if amount is not > 0", async () => {
            // act & assert
            await expect(
                lightning.createLightningInvoice({ amount: 0 })
            ).rejects.toThrow("Amount must be greater than 0");
            await expect(
                lightning.createLightningInvoice({ amount: -1 })
            ).rejects.toThrow("Amount must be greater than 0");
        });

        it("should create a Lightning invoice", async () => {
            // arrange
            const pendingSwap: PendingReverseSwap = {
                ...mockReverseSwap,
                preimage: mock.preimage,
            };
            vi.spyOn(lightning, "createReverseSwap").mockResolvedValueOnce(
                pendingSwap
            );

            // act
            const result = await lightning.createLightningInvoice({
                amount: mock.amount,
            });

            // assert
            expect(result.expiry).toBe(mock.invoice.expiry);
            expect(result.invoice).toBe(mock.invoice.address);
            expect(result.paymentHash).toBe(mock.invoice.paymentHash);
            expect(result.preimage).toBe(mock.preimage);
            expect(result.pendingSwap.request.claimPublicKey).toBe(
                compressedPubkeys.alice
            );
        });

        it("should pass description to reverse swap when creating Lightning invoice", async () => {
            // arrange
            const testDescription = "Test payment description";
            const pendingSwap: PendingReverseSwap = {
                ...mockReverseSwap,
                request: {
                    ...createReverseSwapRequest,
                    description: testDescription,
                },
            };
            const createReverseSwapSpy = vi
                .spyOn(lightning, "createReverseSwap")
                .mockResolvedValueOnce(pendingSwap);

            // act
            await lightning.createLightningInvoice({
                amount: mock.amount,
                description: testDescription,
            });

            // assert
            expect(createReverseSwapSpy).toHaveBeenCalledWith({
                amount: mock.amount,
                description: testDescription,
            });
        });
    });

    describe("Reverse Swaps", () => {
        it("should create a reverse swap", async () => {
            // arrange
            vi.spyOn(swapProvider, "createReverseSwap").mockResolvedValueOnce(
                createReverseSwapResponse
            );

            // act
            const pendingSwap = await lightning.createReverseSwap({
                amount: mock.invoice.amount,
            });

            // assert
            expect(pendingSwap.request.invoiceAmount).toBe(mock.invoice.amount);
            expect(pendingSwap.request.preimageHash).toHaveLength(64);
            expect(pendingSwap.response.invoice).toBe(mock.invoice.address);
            expect(pendingSwap.response.lockupAddress).toBe(mock.lockupAddress);
            expect(pendingSwap.response.onchainAmount).toBe(
                mock.invoice.amount
            );
            expect(pendingSwap.response.refundPublicKey).toBe(
                compressedPubkeys.boltz
            );
            expect(pendingSwap.status).toEqual("swap.created");
        });

        it("should get correct swap status", async () => {
            // arrange
            vi.spyOn(swapProvider, "createReverseSwap").mockResolvedValueOnce(
                createReverseSwapResponse
            );
            vi.spyOn(swapProvider, "getSwapStatus").mockResolvedValueOnce({
                status: "swap.created",
            });

            // act
            const pendingSwap = await lightning.createReverseSwap({
                amount: mock.invoice.amount,
            });

            // assert
            expect(lightning.getSwapStatus).toBeInstanceOf(Function);
            const status = await lightning.getSwapStatus(pendingSwap.id);
            expect(status.status).toBe("swap.created");
        });

        it("should pass description to swap provider when creating reverse swap", async () => {
            // arrange
            const testDescription = "Test reverse swap description";
            const createReverseSwapSpy = vi
                .spyOn(swapProvider, "createReverseSwap")
                .mockResolvedValueOnce(createReverseSwapResponse);

            // act
            await lightning.createReverseSwap({
                amount: mock.invoice.amount,
                description: testDescription,
            });

            // assert
            expect(createReverseSwapSpy).toHaveBeenCalledWith({
                invoiceAmount: mock.invoice.amount,
                claimPublicKey: expect.any(String),
                preimageHash: expect.any(String),
                description: testDescription,
            });
        });
    });

    describe("Submarine Swaps", () => {
        it("should create a submarine swap", async () => {
            // arrange
            vi.spyOn(swapProvider, "createSubmarineSwap").mockResolvedValueOnce(
                createSubmarineSwapResponse
            );

            // act
            const pendingSwap = await lightning.createSubmarineSwap({
                invoice: mock.invoice.address,
            });

            // assert
            expect(pendingSwap.status).toEqual("invoice.set");
            expect(pendingSwap.request).toEqual(createSubmarineSwapRequest);
            expect(pendingSwap.response).toEqual(createSubmarineSwapResponse);
        });

        it("should get correct swap status", async () => {
            // arrange
            vi.spyOn(swapProvider, "createSubmarineSwap").mockResolvedValueOnce(
                createSubmarineSwapResponse
            );
            vi.spyOn(swapProvider, "getSwapStatus").mockResolvedValueOnce({
                status: "swap.created",
            });

            // act
            const pendingSwap = await lightning.createSubmarineSwap({
                invoice: mock.invoice.address,
            });

            // assert
            expect(lightning.getSwapStatus).toBeInstanceOf(Function);
            const status = await lightning.getSwapStatus(pendingSwap.id);
            expect(status.status).toBe("swap.created");
        });
    });

    describe("Decoding lightning invoices", () => {
        it("should decode a lightning invoice", async () => {
            // act
            const decoded = decodeInvoice(mock.invoice.address);
            // assert
            expect(decoded.expiry).toBe(mock.invoice.expiry);
            expect(decoded.amountSats).toBe(mock.invoice.amount);
            expect(decoded.description).toBe(mock.invoice.description);
            expect(decoded.paymentHash).toBe(mock.invoice.paymentHash);
        });

        it("should throw on invalid Lightning invoice", async () => {
            // act
            const invoice = "lntb30m1invalid";
            // assert
            expect(() => decodeInvoice(invoice)).toThrow();
        });
    });

    describe("Sending Lightning Payments", () => {
        it("should send a Lightning payment", async () => {
            // arrange
            const pendingSwap = mockSubmarineSwap;
            vi.spyOn(wallet, "sendBitcoin").mockResolvedValueOnce(mock.txid);
            vi.spyOn(lightning, "createSubmarineSwap").mockResolvedValueOnce(
                pendingSwap
            );
            vi.spyOn(lightning, "waitForSwapSettlement").mockResolvedValueOnce({
                preimage: mock.preimage,
            });
            // act
            const result = await lightning.sendLightningPayment({
                invoice: mock.invoice.address,
            });
            // assert
            expect(wallet.sendBitcoin).toHaveBeenCalledWith({
                address: mock.address,
                amount: mock.invoice.amount,
            });
            expect(result.amount).toBe(mock.invoice.amount);
            expect(result.preimage).toBe(mock.preimage);
            expect(result.txid).toBe(mock.txid);
        });
    });

    // TODO: Implement tests for features shown in README.md

    // Sending payments:
    // - Invoice decoding
    // - Successful Lightning payment
    // - Fee calculation and limits
    // - UTXO selection
    // - Error handling

    // Receiving payments:
    // - Invoice creation
    // - Payment monitoring
    // - Event handling (pending/confirmed/failed)

    // Swap management:
    // - Pending swap listing
    // - Refund claiming
    // - Automatic refund handling

    // Configuration:
    // - Timeout settings
    // - Fee limits
    // - Retry logic
    // - Custom refund handler

    describe("Swap Storage and History", () => {
        beforeEach(() => {
            // Mock the contract repository methods
            vi.spyOn(
                wallet.contractRepository,
                "saveToContractCollection"
            ).mockResolvedValue();
            vi.spyOn(
                wallet.contractRepository,
                "getContractCollection"
            ).mockImplementation(async (collectionName) => {
                if (collectionName === "reverseSwaps") {
                    return [];
                }
                if (collectionName === "submarineSwaps") {
                    return [];
                }
                return [];
            });
        });

        describe("getPendingReverseSwaps", () => {
            it("should return empty array when no reverse swaps exist", async () => {
                // act
                const result = await lightning.getPendingReverseSwaps();

                // assert
                expect(result).toEqual([]);
                expect(
                    wallet.contractRepository.getContractCollection
                ).toHaveBeenCalledWith("reverseSwaps");
            });

            it("should return only reverse swaps with swap.created status", async () => {
                // arrange
                const mockReverseSwaps: PendingReverseSwap[] = [
                    {
                        ...mockReverseSwap,
                        id: "swap1",
                        status: "swap.created",
                    },
                    {
                        ...mockReverseSwap,
                        id: "swap2",
                        status: "invoice.settled",
                    },
                    {
                        ...mockReverseSwap,
                        id: "swap3",
                        status: "swap.created",
                    },
                ];

                vi.spyOn(
                    wallet.contractRepository,
                    "getContractCollection"
                ).mockImplementation(async (collectionName) => {
                    if (collectionName === "reverseSwaps") {
                        return mockReverseSwaps;
                    }
                    return [];
                });

                // act
                const result = await lightning.getPendingReverseSwaps();

                // assert
                expect(result).toHaveLength(2);
                expect(result[0].id).toBe("swap1");
                expect(result[1].id).toBe("swap3");
                expect(
                    result.every((swap) => swap.status === "swap.created")
                ).toBe(true);
            });
        });

        describe("getPendingSubmarineSwaps", () => {
            it("should return empty array when no submarine swaps exist", async () => {
                // act
                const result = await lightning.getPendingSubmarineSwaps();

                // assert
                expect(result).toEqual([]);
                expect(
                    wallet.contractRepository.getContractCollection
                ).toHaveBeenCalledWith("submarineSwaps");
            });

            it("should return only submarine swaps with invoice.set status", async () => {
                // arrange
                const mockSubmarineSwaps: PendingSubmarineSwap[] = [
                    {
                        ...mockSubmarineSwap,
                        id: "swap1",
                        status: "invoice.set",
                    },
                    {
                        ...mockSubmarineSwap,
                        id: "swap2",
                    },
                    {
                        ...mockSubmarineSwap,
                        id: "swap3",
                        status: "invoice.set",
                    },
                ];

                vi.spyOn(
                    wallet.contractRepository,
                    "getContractCollection"
                ).mockImplementation(async (collectionName) => {
                    if (collectionName === "submarineSwaps") {
                        return mockSubmarineSwaps;
                    }
                    return [];
                });

                // act
                const result = await lightning.getPendingSubmarineSwaps();

                // assert
                expect(result).toHaveLength(2);
                expect(result[0].id).toBe("swap1");
                expect(result[1].id).toBe("swap3");
                expect(
                    result.every((swap) => swap.status === "invoice.set")
                ).toBe(true);
            });
        });

        describe("getSwapHistory", () => {
            it("should return empty array when no swaps exist", async () => {
                // act
                const result = await lightning.getSwapHistory();

                // assert
                expect(result).toEqual([]);
                expect(
                    wallet.contractRepository.getContractCollection
                ).toHaveBeenCalledWith("reverseSwaps");
                expect(
                    wallet.contractRepository.getContractCollection
                ).toHaveBeenCalledWith("submarineSwaps");
            });

            it("should return all swaps sorted by creation date (newest first)", async () => {
                // arrange
                const now = Date.now();
                const mockReverseSwaps: PendingReverseSwap[] = [
                    {
                        ...mockReverseSwap,
                        id: "reverse1",
                        createdAt: now - 3000, // oldest
                    },
                    {
                        ...mockReverseSwap,
                        id: "reverse2",
                        createdAt: now - 1000, // newest
                        status: "invoice.settled",
                    },
                ];

                const mockSubmarineSwaps: PendingSubmarineSwap[] = [
                    {
                        ...mockSubmarineSwap,
                        id: "submarine1",
                        createdAt: now - 2000, // middle
                        status: "invoice.set",
                    },
                    {
                        ...mockSubmarineSwap,
                        id: "submarine2",
                        createdAt: now, // newest overall
                        status: "swap.created",
                    },
                ];

                vi.spyOn(
                    wallet.contractRepository,
                    "getContractCollection"
                ).mockImplementation(async (collectionName) => {
                    if (collectionName === "reverseSwaps") {
                        return mockReverseSwaps;
                    }
                    if (collectionName === "submarineSwaps") {
                        return mockSubmarineSwaps;
                    }
                    return [];
                });

                // act
                const result = await lightning.getSwapHistory();

                // assert
                expect(result).toHaveLength(4);
                // Should be sorted by createdAt desc (newest first)
                expect(result[0].id).toBe("submarine2"); // newest
                expect(result[1].id).toBe("reverse2");
                expect(result[2].id).toBe("submarine1");
                expect(result[3].id).toBe("reverse1"); // oldest

                // Verify the sort order
                for (let i = 0; i < result.length - 1; i++) {
                    expect(result[i].createdAt).toBeGreaterThanOrEqual(
                        result[i + 1].createdAt
                    );
                }
            });

            it("should handle mixed swap types and statuses correctly", async () => {
                // arrange
                const mockReverseSwaps: PendingReverseSwap[] = [
                    {
                        ...mockReverseSwap,
                        createdAt: Date.now() - 1000,
                        preimage: "preimage1",
                        response: {
                            ...createReverseSwapResponse,
                            id: "reverse1",
                        },
                        status: "transaction.confirmed",
                    },
                ];

                const mockSubmarineSwaps: PendingSubmarineSwap[] = [
                    {
                        ...mockSubmarineSwap,
                        response: {
                            ...createSubmarineSwapResponse,
                            id: "submarine1",
                        },
                        status: "transaction.failed",
                    },
                ];

                vi.spyOn(
                    wallet.contractRepository,
                    "getContractCollection"
                ).mockImplementation(async (collectionName) => {
                    if (collectionName === "reverseSwaps") {
                        return mockReverseSwaps;
                    }
                    if (collectionName === "submarineSwaps") {
                        return mockSubmarineSwaps;
                    }
                    return [];
                });

                // act
                const result = await lightning.getSwapHistory();

                // assert
                expect(result).toHaveLength(2);
                expect(result[0].type).toBe("submarine");
                expect(result[1].type).toBe("reverse");
            });
        });

        describe("swap persistence during operations", () => {
            it("should save reverse swap when creating lightning invoice", async () => {
                // arrange
                vi.spyOn(lightning, "createReverseSwap").mockResolvedValueOnce(
                    mockReverseSwap
                );

                // act
                await lightning.createLightningInvoice({ amount: mock.amount });

                // assert
                expect(lightning.createReverseSwap).toHaveBeenCalledWith({
                    amount: mock.amount,
                });
            });

            it("should save submarine swap when creating swap", async () => {
                // arrange
                vi.spyOn(
                    swapProvider,
                    "createSubmarineSwap"
                ).mockResolvedValueOnce(createSubmarineSwapResponse);

                // act
                const result = await lightning.createSubmarineSwap({
                    invoice: mock.invoice.address,
                });

                // assert
                expect(
                    wallet.contractRepository.saveToContractCollection
                ).toHaveBeenCalledWith(
                    "submarineSwaps",
                    expect.objectContaining({
                        type: "submarine",
                        status: "invoice.set",
                        request: expect.objectContaining({
                            invoice: mock.invoice.address,
                        }),
                        response: createSubmarineSwapResponse,
                    }),
                    "id"
                );
                expect(result.type).toBe("submarine");
                expect(result.status).toBe("invoice.set");
            });

            it("should save reverse swap when creating reverse swap", async () => {
                // arrange
                vi.spyOn(
                    swapProvider,
                    "createReverseSwap"
                ).mockResolvedValueOnce(createReverseSwapResponse);

                // act
                const result = await lightning.createReverseSwap({
                    amount: mock.invoice.amount,
                });

                // assert
                expect(
                    wallet.contractRepository.saveToContractCollection
                ).toHaveBeenCalledWith(
                    "reverseSwaps",
                    expect.objectContaining({
                        type: "reverse",
                        status: "swap.created",
                        request: expect.objectContaining({
                            invoiceAmount: mock.invoice.amount,
                        }),
                        response: createReverseSwapResponse,
                    }),
                    "id"
                );
                expect(result.type).toBe("reverse");
                expect(result.status).toBe("swap.created");
            });
        });
    });

    describe("waitAndClaim", () => {
        it("should return valid txid when transaction is available", async () => {
            // arrange
            const pendingSwap = mockReverseSwap;

            // Mock getSwapStatus to return a status with valid transaction
            vi.spyOn(swapProvider, "getSwapStatus").mockResolvedValue({
                status: "invoice.settled",
            });

            // Mock getReverseSwapTxId to return an object with valid transaction id
            vi.spyOn(swapProvider, "getReverseSwapTxId").mockResolvedValue({
                id: mock.txid,
                timeoutBlockHeight: 123,
            });

            // Mock monitorSwap to directly trigger the invoice.settled case
            vi.spyOn(swapProvider, "monitorSwap").mockImplementation(
                async (swapId, update) => {
                    setTimeout(() => update("invoice.settled"), 10);
                }
            );

            // act
            const result = await lightning.waitAndClaim(pendingSwap);

            // assert
            expect(result.txid).toBe(mock.txid);
            expect(result.txid).not.toBe("");
        });

        it("should throw error when transaction id is empty string", async () => {
            // arrange
            const pendingSwap = mockReverseSwap;

            // Mock getSwapStatus to return a status with empty transaction id
            vi.spyOn(swapProvider, "getSwapStatus").mockResolvedValue({
                status: "invoice.settled",
                transaction: {
                    id: "",
                    hex: mock.hex,
                },
            });

            // Mock getReverseSwapTxId to return a undefined id (the problematic case)
            vi.spyOn(swapProvider, "getReverseSwapTxId").mockResolvedValue({
                id: "",
                timeoutBlockHeight: 123,
            });

            // Mock monitorSwap to directly trigger the invoice.settled case
            vi.spyOn(swapProvider, "monitorSwap").mockImplementation(
                async (swapId, update) => {
                    setTimeout(() => update("invoice.settled"), 10);
                }
            );

            // act & assert
            await expect(lightning.waitAndClaim(pendingSwap)).rejects.toThrow(
                "Transaction ID not available for settled swap"
            );
        });
    });
});<|MERGE_RESOLUTION|>--- conflicted
+++ resolved
@@ -240,19 +240,12 @@
     };
 
     const mockFeeInfo = {
-        txFeeRate: 0n,
+        txFeeRate: "",
         intentFee: {
-<<<<<<< HEAD
             offchainInput: "",
             offchainOutput: "",
-            onchainInput: BigInt(0),
-            onchainOutput: BigInt(0),
-=======
-            offchainInput: 0n,
-            offchainOutput: 0n,
             onchainInput: 0n,
             onchainOutput: 0n,
->>>>>>> d4d4143c
         },
     };
 
