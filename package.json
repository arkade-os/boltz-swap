--- conflicted
+++ resolved
@@ -43,11 +43,7 @@
     "author": "Arkade-OS",
     "license": "MIT",
     "dependencies": {
-<<<<<<< HEAD
-        "@arkade-os/sdk": "0.3.3",
-=======
         "@arkade-os/sdk": "0.3.4",
->>>>>>> 9f0e8178
         "@noble/hashes": "2.0.0",
         "@scure/base": "2.0.0",
         "@scure/btc-signer": "2.0.1",
