import { NetworkError, SchemaError, SwapError } from "./errors";
<<<<<<< HEAD
import {
    FeesResponse,
    LimitsResponse,
    Network,
    PendingReverseSwap,
    PendingSubmarineSwap,
} from "./types";
=======
import { FeesResponse, LimitsResponse, Network } from "./types";
>>>>>>> caf12e80

export interface SwapProviderConfig {
    apiUrl?: string;
    network: Network;
}

// Boltz swap status types

export type BoltzSwapStatus =
    | "invoice.expired"
    | "invoice.failedToPay"
    | "invoice.paid"
    | "invoice.pending"
    | "invoice.set"
    | "invoice.settled"
    | "swap.created"
    | "swap.expired"
    | "transaction.claim.pending"
    | "transaction.claimed"
    | "transaction.confirmed"
    | "transaction.failed"
    | "transaction.lockupFailed"
    | "transaction.mempool"
    | "transaction.refunded";
<<<<<<< HEAD

export const isSubmarineFailedStatus = (status: BoltzSwapStatus): boolean => {
    return [
        "invoice.failedToPay",
        "transaction.lockupFailed",
        "swap.expired",
    ].includes(status);
};

export const isSubmarineFinalStatus = (status: BoltzSwapStatus): boolean => {
    return [
        "invoice.failedToPay",
        "transaction.claimed",
        "swap.expired",
    ].includes(status);
};

export const isSubmarinePendingStatus = (status: BoltzSwapStatus): boolean => {
    return [
        "swap.created",
        "transaction.mempool",
        "transaction.confirmed",
        "invoice.set",
        "invoice.pending",
        "invoice.paid",
        "transaction.claim.pending",
    ].includes(status);
};

export const isSubmarineSuccessStatus = (status: BoltzSwapStatus): boolean => {
    return status === "transaction.claimed";
};

export const isReverseFailedStatus = (status: BoltzSwapStatus): boolean => {
    return [
        "invoice.expired",
        "transaction.failed",
        "transaction.refunded",
        "swap.expired",
    ].includes(status);
};

export const isReverseFinalStatus = (status: BoltzSwapStatus): boolean => {
    return [
        "transaction.refunded",
        "transaction.failed",
        "invoice.settled", // normal status for completed swaps
        "swap.expired",
    ].includes(status);
};

export const isReversePendingStatus = (status: BoltzSwapStatus): boolean => {
    return [
        "swap.created",
        "transaction.mempool",
        "transaction.confirmed",
    ].includes(status);
};

export const isReverseSuccessStatus = (status: BoltzSwapStatus): boolean => {
    return status === "invoice.settled";
};

// type guards

export const isPendingReverseSwap = (
    swap: PendingSubmarineSwap | PendingReverseSwap
): swap is PendingReverseSwap => {
    return swap.type === "reverse";
};

export const isPendingSubmarineSwap = (
    swap: PendingSubmarineSwap | PendingReverseSwap
): swap is PendingSubmarineSwap => {
    return swap.type === "submarine";
};

// refundable submarine swaps are those that have failed and can be refunded

export const isSubmarineRefundableStatus = (
    status: BoltzSwapStatus
): boolean => {
    return [
        "invoice.failedToPay",
        "transaction.lockupFailed",
        "swap.expired",
    ].includes(status);
};

export const isSubmarineSwapRefundable = (
    swap: PendingSubmarineSwap | PendingReverseSwap
): swap is PendingSubmarineSwap => {
    return (
        isSubmarineRefundableStatus(swap.status) &&
        isPendingSubmarineSwap(swap) &&
        swap.refundable !== false
    );
};

// API call types and validators

export type GetReverseSwapTxIdResponse = {
    id: string;
    timeoutBlockHeight: number;
};

export const isGetReverseSwapTxIdResponse = (
    data: any
): data is GetReverseSwapTxIdResponse => {
    return (
        data &&
        typeof data === "object" &&
        typeof data.id === "string" &&
        typeof data.timeoutBlockHeight === "number"
    );
};

export type GetSwapStatusResponse = {
    status: BoltzSwapStatus;
    zeroConfRejected?: boolean;
    transaction?: {
        id: string;
        hex?: string;
        eta?: number;
        preimage?: string;
    };
};

=======

export type GetSwapStatusResponse = {
    status: BoltzSwapStatus;
    zeroConfRejected?: boolean;
    transaction?: {
        id: string;
        hex: string;
        preimage?: string;
    };
};

>>>>>>> caf12e80
export const isGetSwapStatusResponse = (
    data: any
): data is GetSwapStatusResponse => {
    return (
        data &&
        typeof data === "object" &&
        typeof data.status === "string" &&
        (data.zeroConfRejected === undefined ||
            typeof data.zeroConfRejected === "boolean") &&
        (data.transaction === undefined ||
            (data.transaction &&
                typeof data.transaction === "object" &&
                typeof data.transaction.id === "string" &&
<<<<<<< HEAD
                (data.transaction.eta === undefined ||
                    typeof data.transaction.eta === "number") &&
                (data.transaction.hex === undefined ||
                    typeof data.transaction.hex === "string") &&
=======
                typeof data.transaction.hex === "string" &&
>>>>>>> caf12e80
                (data.transaction.preimage === undefined ||
                    typeof data.transaction.preimage === "string")))
    );
};

type GetSubmarinePairsResponse = {
    ARK: {
        BTC: {
            hash: string;
            rate: number;
            limits: {
                maximal: number;
                minimal: number;
                maximalZeroConf: number;
            };
            fees: {
                percentage: number;
                minerFees: number;
            };
        };
    };
};

const isGetSubmarinePairsResponse = (
    data: any
): data is GetSubmarinePairsResponse => {
    return (
        data &&
        typeof data === "object" &&
        data.ARK &&
        typeof data.ARK === "object" &&
        data.ARK.BTC &&
        typeof data.ARK.BTC === "object" &&
        typeof data.ARK.BTC.hash === "string" &&
        typeof data.ARK.BTC.rate === "number" &&
        data.ARK.BTC.limits &&
        typeof data.ARK.BTC.limits === "object" &&
        typeof data.ARK.BTC.limits.maximal === "number" &&
        typeof data.ARK.BTC.limits.minimal === "number" &&
        typeof data.ARK.BTC.limits.maximalZeroConf === "number" &&
        data.ARK.BTC.fees &&
        typeof data.ARK.BTC.fees === "object" &&
        typeof data.ARK.BTC.fees.percentage === "number" &&
        typeof data.ARK.BTC.fees.minerFees === "number"
    );
};

type GetReversePairsResponse = {
    BTC: {
        ARK: {
            hash: string;
            rate: number;
            limits: {
                maximal: number;
                minimal: number;
            };
            fees: {
                percentage: number;
                minerFees: {
                    claim: number;
                    lockup: number;
                };
            };
        };
    };
};

const isGetReversePairsResponse = (
    data: any
): data is GetReversePairsResponse => {
    return (
        data &&
        typeof data === "object" &&
        data.BTC &&
        typeof data.BTC === "object" &&
        data.BTC.ARK &&
        typeof data.BTC.ARK === "object" &&
        data.BTC.ARK.hash &&
        typeof data.BTC.ARK.hash === "string" &&
        typeof data.BTC.ARK.rate === "number" &&
        data.BTC.ARK.limits &&
        typeof data.BTC.ARK.limits === "object" &&
        typeof data.BTC.ARK.limits.maximal === "number" &&
        typeof data.BTC.ARK.limits.minimal === "number" &&
        data.BTC.ARK.fees &&
        typeof data.BTC.ARK.fees === "object" &&
        typeof data.BTC.ARK.fees.percentage === "number" &&
        typeof data.BTC.ARK.fees.minerFees === "object" &&
        typeof data.BTC.ARK.fees.minerFees.claim === "number" &&
        typeof data.BTC.ARK.fees.minerFees.lockup === "number"
    );
};

export type CreateSubmarineSwapRequest = {
    invoice: string;
    refundPublicKey: string;
};

export type CreateSubmarineSwapResponse = {
    id: string;
    address: string;
    expectedAmount: number;
    claimPublicKey: string;
    acceptZeroConf: boolean;
    timeoutBlockHeights: {
        refund: number;
        unilateralClaim: number;
        unilateralRefund: number;
        unilateralRefundWithoutReceiver: number;
    };
};

export const isCreateSubmarineSwapResponse = (
    data: any
): data is CreateSubmarineSwapResponse => {
    return (
        data &&
        typeof data === "object" &&
        typeof data.id === "string" &&
        typeof data.address === "string" &&
        typeof data.expectedAmount === "number" &&
        typeof data.claimPublicKey === "string" &&
        typeof data.acceptZeroConf === "boolean" &&
        data.timeoutBlockHeights &&
        typeof data.timeoutBlockHeights === "object" &&
        typeof data.timeoutBlockHeights.unilateralClaim === "number" &&
        typeof data.timeoutBlockHeights.unilateralRefund === "number" &&
        typeof data.timeoutBlockHeights.unilateralRefundWithoutReceiver ===
            "number"
    );
};

export type GetSwapPreimageResponse = {
    preimage: string;
};

export const isGetSwapPreimageResponse = (
    data: any
): data is GetSwapPreimageResponse => {
    return (
        data && typeof data === "object" && typeof data.preimage === "string"
    );
};

export type CreateReverseSwapRequest = {
    claimPublicKey: string;
    invoiceAmount: number;
    preimageHash: string;
    /** Optional description forwarded to Boltz as the invoice description. May be omitted or subject to provider-side limits. */
    description?: string;
};

export type CreateReverseSwapResponse = {
    id: string;
    invoice: string;
    onchainAmount: number;
    lockupAddress: string;
    refundPublicKey: string;
    timeoutBlockHeights: {
        refund: number;
        unilateralClaim: number;
        unilateralRefund: number;
        unilateralRefundWithoutReceiver: number;
    };
};

export const isCreateReverseSwapResponse = (
    data: any
): data is CreateReverseSwapResponse => {
    return (
        data &&
        typeof data === "object" &&
        typeof data.id === "string" &&
        typeof data.invoice === "string" &&
        typeof data.onchainAmount === "number" &&
        typeof data.lockupAddress === "string" &&
        typeof data.refundPublicKey === "string" &&
        data.timeoutBlockHeights &&
        typeof data.timeoutBlockHeights === "object" &&
        typeof data.timeoutBlockHeights.refund === "number" &&
        typeof data.timeoutBlockHeights.unilateralClaim === "number" &&
        typeof data.timeoutBlockHeights.unilateralRefund === "number" &&
        typeof data.timeoutBlockHeights.unilateralRefundWithoutReceiver ===
            "number"
    );
};

const BASE_URLS: Record<Network, string> = {
    bitcoin: "https://boltz.arkade.sh",
    mutinynet: "https://api.boltz.mutinynet.arkade.sh",
    testnet: "https://boltz.testnet.arkade.sh",
    regtest: "http://localhost:9069",
};

export class BoltzSwapProvider {
    private readonly wsUrl: string;
    private readonly apiUrl: string;
    private readonly network: Network;

    constructor(config: SwapProviderConfig) {
        this.network = config.network;
        this.apiUrl = config.apiUrl || BASE_URLS[config.network];
        if (!this.apiUrl)
            throw new Error(
                `API URL is required for network: ${config.network}`
            );
        this.wsUrl =
            this.apiUrl
                .replace(/^http(s)?:\/\//, "ws$1://")
                .replace("9069", "9004") + "/v2/ws";
    }

    getApiUrl(): string {
        return this.apiUrl;
    }

    getWsUrl(): string {
        return this.wsUrl;
    }

    getNetwork(): Network {
        return this.network;
    }

    async getFees(): Promise<FeesResponse> {
        const [submarine, reverse] = await Promise.all([
            this.request<GetSubmarinePairsResponse>(
                "/v2/swap/submarine",
                "GET"
            ),
            this.request<GetReversePairsResponse>("/v2/swap/reverse", "GET"),
        ]);
        if (!isGetSubmarinePairsResponse(submarine))
            throw new SchemaError({ message: "error fetching submarine fees" });
        if (!isGetReversePairsResponse(reverse))
            throw new SchemaError({ message: "error fetching reverse fees" });
        return {
            submarine: {
                percentage: submarine.ARK.BTC.fees.percentage,
                minerFees: submarine.ARK.BTC.fees.minerFees,
            },
            reverse: {
                percentage: reverse.BTC.ARK.fees.percentage,
                minerFees: reverse.BTC.ARK.fees.minerFees,
            },
        };
    }

    async getLimits(): Promise<LimitsResponse> {
        const response = await this.request<GetSubmarinePairsResponse>(
            "/v2/swap/submarine",
            "GET"
<<<<<<< HEAD
        );
        if (!isGetSubmarinePairsResponse(response))
            throw new SchemaError({ message: "error fetching limits" });
        return {
            min: response.ARK.BTC.limits.minimal,
            max: response.ARK.BTC.limits.maximal,
        };
    }

    async getReverseSwapTxId(id: string): Promise<GetReverseSwapTxIdResponse> {
        const res = await this.request<GetReverseSwapTxIdResponse>(
            `/v2/swap/reverse/${id}/transaction`,
            "GET"
        );
        if (!isGetReverseSwapTxIdResponse(res))
            throw new SchemaError({
                message: `error fetching txid for swap: ${id}`,
            });
        return res;
    }

    async getSwapStatus(id: string): Promise<GetSwapStatusResponse> {
        const response = await this.request<GetSwapStatusResponse>(
            `/v2/swap/${id}`,
            "GET"
        );
        if (!isGetSwapStatusResponse(response))
            throw new SchemaError({
                message: `error fetching status for swap: ${id}`,
            });
        return response;
    }

    async getSwapPreimage(id: string): Promise<GetSwapPreimageResponse> {
        const res = await this.request<GetSwapPreimageResponse>(
            `/v2/swap/submarine/${id}/preimage`,
            "GET"
        );
        if (!isGetSwapPreimageResponse(res))
            throw new SchemaError({
                message: `error fetching preimage for swap: ${id}`,
            });
        return res;
    }

    async createSubmarineSwap({
        invoice,
        refundPublicKey,
    }: CreateSubmarineSwapRequest): Promise<CreateSubmarineSwapResponse> {
        // refundPublicKey must be in compressed version (33 bytes / 66 hex chars)
        if (refundPublicKey.length != 66) {
            throw new SwapError({
                message: "refundPublicKey must be a compressed public key",
            });
        }
        // make submarine swap request
        const response = await this.request<CreateSubmarineSwapResponse>(
            "/v2/swap/submarine",
            "POST",
            {
                from: "ARK",
                to: "BTC",
                invoice,
                refundPublicKey,
            }
        );
        if (!isCreateSubmarineSwapResponse(response))
            throw new SchemaError({ message: "Error creating submarine swap" });
        return response;
    }

    async createReverseSwap({
        invoiceAmount,
        claimPublicKey,
        preimageHash,
        description,
    }: CreateReverseSwapRequest): Promise<CreateReverseSwapResponse> {
        // claimPublicKey must be in compressed version (33 bytes / 66 hex chars)
        if (claimPublicKey.length != 66) {
            throw new SwapError({
                message: "claimPublicKey must be a compressed public key",
            });
        }
        // make reverse swap request
        const requestBody: {
            from: "BTC";
            to: "ARK";
            invoiceAmount: number;
            claimPublicKey: string;
            preimageHash: string;
            description?: string;
        } = {
            from: "BTC",
            to: "ARK",
            invoiceAmount,
            claimPublicKey,
            preimageHash,
            ...(description?.trim() ? { description: description.trim() } : {}),
        };

        const response = await this.request<CreateReverseSwapResponse>(
            "/v2/swap/reverse",
            "POST",
            requestBody
        );
        if (!isCreateReverseSwapResponse(response))
            throw new SchemaError({ message: "Error creating reverse swap" });
        return response;
    }

=======
        );
        if (!isGetSubmarinePairsResponse(response))
            throw new SchemaError({ message: "error fetching limits" });
        return {
            min: response.ARK.BTC.limits.minimal,
            max: response.ARK.BTC.limits.maximal,
        };
    }

    async getSwapStatus(id: string): Promise<GetSwapStatusResponse> {
        const response = await this.request<GetSwapStatusResponse>(
            `/v2/swap/${id}`,
            "GET"
        );
        if (!isGetSwapStatusResponse(response))
            throw new SchemaError({
                message: `error fetching status for swap: ${id}`,
            });
        return response;
    }

    async getSwapPreimage(id: string): Promise<GetSwapPreimageResponse> {
        const res = await this.request<GetSwapPreimageResponse>(
            `/v2/swap/submarine/${id}/preimage`,
            "GET"
        );
        if (!isGetSwapPreimageResponse(res))
            throw new SchemaError({
                message: `error fetching preimage for swap: ${id}`,
            });
        return res;
    }

    async createSubmarineSwap({
        invoice,
        refundPublicKey,
    }: CreateSubmarineSwapRequest): Promise<CreateSubmarineSwapResponse> {
        // if refundPublicKey is a xOnlyPublicKey, we need the compressed version
        if (refundPublicKey.length == 64)
            refundPublicKey = "02" + refundPublicKey;
        // make submarine swap request
        const response = await this.request<CreateSubmarineSwapResponse>(
            "/v2/swap/submarine",
            "POST",
            {
                from: "ARK",
                to: "BTC",
                invoice,
                refundPublicKey,
            }
        );
        if (!isCreateSubmarineSwapResponse(response))
            throw new SchemaError({ message: "Error creating submarine swap" });
        return response;
    }

    async createReverseSwap({
        invoiceAmount,
        claimPublicKey,
        preimageHash,
        description,
    }: CreateReverseSwapRequest): Promise<CreateReverseSwapResponse> {
        // if claimPublicKey is a xOnlyPublicKey, we need the compressed version
        if (claimPublicKey.length == 64) claimPublicKey = "02" + claimPublicKey;
        // make reverse swap request
        const requestBody: {
            from: "BTC";
            to: "ARK";
            invoiceAmount: number;
            claimPublicKey: string;
            preimageHash: string;
            description?: string;
        } = {
            from: "BTC",
            to: "ARK",
            invoiceAmount,
            claimPublicKey,
            preimageHash,
            ...(description?.trim() ? { description: description.trim() } : {}),
        };

        const response = await this.request<CreateReverseSwapResponse>(
            "/v2/swap/reverse",
            "POST",
            requestBody
        );
        if (!isCreateReverseSwapResponse(response))
            throw new SchemaError({ message: "Error creating reverse swap" });
        return response;
    }

>>>>>>> caf12e80
    async monitorSwap(
        swapId: string,
        update: (type: BoltzSwapStatus, data?: any) => void
    ): Promise<void> {
        return new Promise((resolve, reject) => {
            const webSocket = new globalThis.WebSocket(this.wsUrl);

            const connectionTimeout = setTimeout(() => {
                webSocket.close();
                reject(new NetworkError("WebSocket connection timeout"));
            }, 30000); // 30 second timeout

            webSocket.onerror = (error) => {
                clearTimeout(connectionTimeout);
                reject(new NetworkError(`WebSocket error: ${error.message}`));
            };

            webSocket.onopen = () => {
                clearTimeout(connectionTimeout);
                webSocket.send(
                    JSON.stringify({
                        op: "subscribe",
                        channel: "swap.update",
                        args: [swapId],
                    })
                );
            };

            webSocket.onclose = () => {
                clearTimeout(connectionTimeout);
                resolve();
            };

            webSocket.onmessage = async (rawMsg) => {
                const msg = JSON.parse(rawMsg.data as string);

                // we are only interested in updates for the specific swap
                if (msg.event !== "update" || msg.args[0].id !== swapId) return;

                if (msg.args[0].error) {
                    webSocket.close();
                    reject(new SwapError({ message: msg.args[0].error }));
                }

                const status = msg.args[0].status as BoltzSwapStatus;

                switch (status) {
                    case "invoice.settled":
                    case "transaction.claimed":
                    case "transaction.refunded":
                    case "invoice.expired":
                    case "invoice.failedToPay":
                    case "transaction.failed":
                    case "transaction.lockupFailed":
                    case "swap.expired":
                        webSocket.close();
                        update(status);
                        break;
                    case "invoice.paid":
                    case "invoice.pending":
                    case "invoice.set":
                    case "swap.created":
                    case "transaction.claim.pending":
                    case "transaction.confirmed":
                    case "transaction.mempool":
                        update(status);
                }
            };
        });
    }

    private async request<T>(
        path: string,
        method: "GET" | "POST",
        body?: unknown
    ): Promise<T> {
        const url = `${this.apiUrl}${path}`;
        try {
            const response = await globalThis.fetch(url, {
                method,
                headers: { "Content-Type": "application/json" },
                body: body ? JSON.stringify(body) : undefined,
            });

            if (!response.ok) {
                const errorBody = await response.text();
<<<<<<< HEAD
                throw new NetworkError(
                    `Boltz API error: ${response.status} ${errorBody}`
                );
=======
                let errorData: any;
                try {
                    errorData = JSON.parse(errorBody);
                } catch {
                    // If parsing fails, errorData remains undefined
                }
                const message = errorData
                    ? `Boltz API error: ${response.status}`
                    : `Boltz API error: ${response.status} ${errorBody}`;
                throw new NetworkError(message, response.status, errorData);
>>>>>>> caf12e80
            }
            if (response.headers.get("content-length") === "0") {
                throw new NetworkError("Empty response from Boltz API");
            }
            // Use type assertion to T, as we expect the API to return the correct type
            return (await response.json()) as T;
        } catch (error) {
            if (error instanceof NetworkError) throw error;
            throw new NetworkError(
                `Request to ${url} failed: ${(error as Error).message}`
            );
        }
    }
}<|MERGE_RESOLUTION|>--- conflicted
+++ resolved
@@ -1,5 +1,4 @@
 import { NetworkError, SchemaError, SwapError } from "./errors";
-<<<<<<< HEAD
 import {
     FeesResponse,
     LimitsResponse,
@@ -7,9 +6,6 @@
     PendingReverseSwap,
     PendingSubmarineSwap,
 } from "./types";
-=======
-import { FeesResponse, LimitsResponse, Network } from "./types";
->>>>>>> caf12e80
 
 export interface SwapProviderConfig {
     apiUrl?: string;
@@ -34,7 +30,6 @@
     | "transaction.lockupFailed"
     | "transaction.mempool"
     | "transaction.refunded";
-<<<<<<< HEAD
 
 export const isSubmarineFailedStatus = (status: BoltzSwapStatus): boolean => {
     return [
@@ -163,19 +158,6 @@
     };
 };
 
-=======
-
-export type GetSwapStatusResponse = {
-    status: BoltzSwapStatus;
-    zeroConfRejected?: boolean;
-    transaction?: {
-        id: string;
-        hex: string;
-        preimage?: string;
-    };
-};
-
->>>>>>> caf12e80
 export const isGetSwapStatusResponse = (
     data: any
 ): data is GetSwapStatusResponse => {
@@ -189,14 +171,10 @@
             (data.transaction &&
                 typeof data.transaction === "object" &&
                 typeof data.transaction.id === "string" &&
-<<<<<<< HEAD
                 (data.transaction.eta === undefined ||
                     typeof data.transaction.eta === "number") &&
                 (data.transaction.hex === undefined ||
                     typeof data.transaction.hex === "string") &&
-=======
-                typeof data.transaction.hex === "string" &&
->>>>>>> caf12e80
                 (data.transaction.preimage === undefined ||
                     typeof data.transaction.preimage === "string")))
     );
@@ -449,7 +427,6 @@
         const response = await this.request<GetSubmarinePairsResponse>(
             "/v2/swap/submarine",
             "GET"
-<<<<<<< HEAD
         );
         if (!isGetSubmarinePairsResponse(response))
             throw new SchemaError({ message: "error fetching limits" });
@@ -560,99 +537,6 @@
         return response;
     }
 
-=======
-        );
-        if (!isGetSubmarinePairsResponse(response))
-            throw new SchemaError({ message: "error fetching limits" });
-        return {
-            min: response.ARK.BTC.limits.minimal,
-            max: response.ARK.BTC.limits.maximal,
-        };
-    }
-
-    async getSwapStatus(id: string): Promise<GetSwapStatusResponse> {
-        const response = await this.request<GetSwapStatusResponse>(
-            `/v2/swap/${id}`,
-            "GET"
-        );
-        if (!isGetSwapStatusResponse(response))
-            throw new SchemaError({
-                message: `error fetching status for swap: ${id}`,
-            });
-        return response;
-    }
-
-    async getSwapPreimage(id: string): Promise<GetSwapPreimageResponse> {
-        const res = await this.request<GetSwapPreimageResponse>(
-            `/v2/swap/submarine/${id}/preimage`,
-            "GET"
-        );
-        if (!isGetSwapPreimageResponse(res))
-            throw new SchemaError({
-                message: `error fetching preimage for swap: ${id}`,
-            });
-        return res;
-    }
-
-    async createSubmarineSwap({
-        invoice,
-        refundPublicKey,
-    }: CreateSubmarineSwapRequest): Promise<CreateSubmarineSwapResponse> {
-        // if refundPublicKey is a xOnlyPublicKey, we need the compressed version
-        if (refundPublicKey.length == 64)
-            refundPublicKey = "02" + refundPublicKey;
-        // make submarine swap request
-        const response = await this.request<CreateSubmarineSwapResponse>(
-            "/v2/swap/submarine",
-            "POST",
-            {
-                from: "ARK",
-                to: "BTC",
-                invoice,
-                refundPublicKey,
-            }
-        );
-        if (!isCreateSubmarineSwapResponse(response))
-            throw new SchemaError({ message: "Error creating submarine swap" });
-        return response;
-    }
-
-    async createReverseSwap({
-        invoiceAmount,
-        claimPublicKey,
-        preimageHash,
-        description,
-    }: CreateReverseSwapRequest): Promise<CreateReverseSwapResponse> {
-        // if claimPublicKey is a xOnlyPublicKey, we need the compressed version
-        if (claimPublicKey.length == 64) claimPublicKey = "02" + claimPublicKey;
-        // make reverse swap request
-        const requestBody: {
-            from: "BTC";
-            to: "ARK";
-            invoiceAmount: number;
-            claimPublicKey: string;
-            preimageHash: string;
-            description?: string;
-        } = {
-            from: "BTC",
-            to: "ARK",
-            invoiceAmount,
-            claimPublicKey,
-            preimageHash,
-            ...(description?.trim() ? { description: description.trim() } : {}),
-        };
-
-        const response = await this.request<CreateReverseSwapResponse>(
-            "/v2/swap/reverse",
-            "POST",
-            requestBody
-        );
-        if (!isCreateReverseSwapResponse(response))
-            throw new SchemaError({ message: "Error creating reverse swap" });
-        return response;
-    }
-
->>>>>>> caf12e80
     async monitorSwap(
         swapId: string,
         update: (type: BoltzSwapStatus, data?: any) => void
@@ -739,11 +623,6 @@
 
             if (!response.ok) {
                 const errorBody = await response.text();
-<<<<<<< HEAD
-                throw new NetworkError(
-                    `Boltz API error: ${response.status} ${errorBody}`
-                );
-=======
                 let errorData: any;
                 try {
                     errorData = JSON.parse(errorBody);
@@ -754,7 +633,6 @@
                     ? `Boltz API error: ${response.status}`
                     : `Boltz API error: ${response.status} ${errorBody}`;
                 throw new NetworkError(message, response.status, errorData);
->>>>>>> caf12e80
             }
             if (response.headers.get("content-length") === "0") {
                 throw new NetworkError("Empty response from Boltz API");
